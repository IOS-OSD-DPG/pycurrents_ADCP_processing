# pycurrents_ADCP_processing

For processing raw ADCP data in Python using the UHDAS `pycurrents` package (https://currents.soest.hawaii.edu/docs/adcp_doc/codas_setup/index.html).

*ADCP_pycurrents_L1.py* is based off of Jody Klymak's script (https://gist.github.com/jklymak/b39172bd0f7d008c81e32bf0a72e2f09). This version contains changes to variable names (following BODC conventions); addition of variables, variable and global attributes, and minimal ("L1") processing.  

"L1" stands for "level 1 processing". This comprises:
* Corrections for magnetic declination
* Calculation of sea surface height from pressure values and latitude
* Flagging leading and trailing ensembles from before and after deployment and setting them to nan's
* Rotation into enu coordinates if this is not already the coordinate system of the dataset.

*ADCP IOS header file.py* produces an IOS Shell header file for each netCDF file that makes the netCDF file searchable on the IOS Water Properties website (https://www.waterproperties.ca/mainlogin.php?refer=/). 

## Installation
1. Before creating a virtual environment for the package, create a folder for the virtual environment and enter the folder in terminal, e.g. "test"
2. Create a virtual environment called "adcp37" with Python version 3.7:
        `conda create -n adcp37 python=3.7`
3. Activate the virtual environment:
        `conda activate adcp37`
4. Install required packages:
        `conda install numpy scipy pip pandas netCDF4 gsw xarray`
        `pip install datetime`
5. Install pycurrents:
        `pip install -e ./pycurrents`
6. Clone this repository with git:
        `git clone https://github.com/hhourston/pycurrents_ADCP_processing.git`
<<<<<<< HEAD
    
=======

>>>>>>> b28b2ac8
### Pre-requisites
* Linux (or Unix-like) environment

## Usage
*ADCP_pycurrents_L1.py* uses the `pycurrents` package to open a raw ADCP file in Python and export it in netCDF file format. The script also uses a .csv metadata file for the raw ADCP file whose contents are combined with the raw data in the netCDF file, so that the netCDF file is self-describing. This metadata file is filled out by the user and a template can be found at https://github.com/hhourston/ADCP_processing_visualization/tree/master/ADCP_metadata_template. 

A description of output data format can be found in the RDI Ocean Surveyor technical manual at http://www.teledynemarine.com/Documents/Brand%20Support/RD%20INSTRUMENTS/Technical%20Resources/Manuals%20and%20Guides/Ocean%20Surveyor_Observer/Ocean%20Surveyor%20Technical%20Manual_Apr18.pdf, starting on page 148.

## Credits
*ADCP_pycurrents_L1.py* is based off of the gist, *RdiToNetcdf.ipynb*, by Jody Klymak (https://github.com/jklymak), and includes contributions from Di Wan (https://github.com/onedwd) and Eric Firing (https://github.com/efiring). *add_var2nc.py* was written by Di Wan. <|MERGE_RESOLUTION|>--- conflicted
+++ resolved
@@ -25,11 +25,7 @@
         `pip install -e ./pycurrents`
 6. Clone this repository with git:
         `git clone https://github.com/hhourston/pycurrents_ADCP_processing.git`
-<<<<<<< HEAD
-    
-=======
 
->>>>>>> b28b2ac8
 ### Pre-requisites
 * Linux (or Unix-like) environment
 
